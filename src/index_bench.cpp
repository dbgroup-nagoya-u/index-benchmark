--- conflicted
+++ resolved
@@ -107,32 +107,18 @@
   using Mass_t = MasstreeWrapper<Key, Payload>;
 #endif
 
-<<<<<<< HEAD
-  if (!FLAGS_bw && !FLAGS_bw_opt && !FLAGS_bz_in_place && !FLAGS_bz_append && !FLAGS_yakushima
-      && !FLAGS_b_olc && !FLAGS_open_bw && !FLAGS_mass && !FLAGS_p) {
-    std::cerr << "NOTE: benchmark targets are not specified, so use BzTree." << std::endl;
-    FLAGS_bz_append = true;
-=======
   if (!FLAGS_b_pcl && !FLAGS_bw && !FLAGS_bw_opt && !FLAGS_bz_in_place && !FLAGS_bz_append
       && !FLAGS_yakushima && !FLAGS_b_olc && !FLAGS_open_bw && !FLAGS_mass && !FLAGS_p) {
     std::cout << "NOTE: benchmark targets are not specified." << std::endl;
     return;
->>>>>>> 231a38b2
   }
 
   // run benchmark for each implementaton
-<<<<<<< HEAD
+  if (FLAGS_b_pcl) Run<BTreePCL_t>("BTreePCL");
   if (FLAGS_bw) Run<BwTreeVarLen_t>("Bw-tree");
   if (FLAGS_bw_opt) Run<BwTreeFixLen_t>("Optimized Bw-tree");
   if (FLAGS_bz_in_place) Run<BzInPlace_t>("BzTree in-place mode");
   if (FLAGS_bz_append) Run<BzAppend_t>("BzTree append mode");
-=======
-  if (FLAGS_b_pcl) Run<BTreePCL_t>("BTreePCL", workload);
-  if (FLAGS_bw) Run<BwTreeVarLen_t>("Bw-tree", workload);
-  if (FLAGS_bw_opt) Run<BwTreeFixLen_t>("Optimized Bw-tree", workload);
-  if (FLAGS_bz_in_place) Run<BzInPlace_t>("BzTree in-place mode", workload);
-  if (FLAGS_bz_append) Run<BzAppend_t>("BzTree append mode", workload);
->>>>>>> 231a38b2
 #ifdef INDEX_BENCH_BUILD_YAKUSHIMA
   if (FLAGS_yakushima) Run<Yakushima_t>("yakushima");
 #endif
